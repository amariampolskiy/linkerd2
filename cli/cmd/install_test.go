--- conflicted
+++ resolved
@@ -60,7 +60,6 @@
 	// A configuration that shows that all config setting strings are honored
 	// by `render()`.
 	metaConfig := installConfig{
-<<<<<<< HEAD
 		Namespace:                "Namespace",
 		ControllerImage:          "ControllerImage",
 		WebImage:                 "WebImage",
@@ -87,61 +86,6 @@
 		ProxyConfig:              "ProxyConfig",
 	}
 
-	singleNamespaceConfig := installConfig{
-		Namespace:                "Namespace",
-		ControllerImage:          "ControllerImage",
-		WebImage:                 "WebImage",
-		PrometheusImage:          "PrometheusImage",
-		PrometheusVolumeName:     "data",
-		GrafanaImage:             "GrafanaImage",
-		GrafanaVolumeName:        "data",
-		ControllerReplicas:       1,
-		ImagePullPolicy:          "ImagePullPolicy",
-		UUID:                     "UUID",
-		CliVersion:               "CliVersion",
-		ControllerLogLevel:       "ControllerLogLevel",
-		ControllerComponentLabel: "ControllerComponentLabel",
-		CreatedByAnnotation:      "CreatedByAnnotation",
-		ControllerUID:            2103,
-		EnableTLS:                true,
-		ProxyContainerName:       "ProxyContainerName",
-		SingleNamespace:          true,
-		EnableH2Upgrade:          true,
-		NoInitContainer:          false,
-		GlobalConfig:             "GlobalConfig",
-		ProxyConfig:              "ProxyConfig",
-	}
-
-=======
-		Namespace:                   "Namespace",
-		ControllerImage:             "ControllerImage",
-		WebImage:                    "WebImage",
-		PrometheusImage:             "PrometheusImage",
-		PrometheusVolumeName:        "data",
-		GrafanaImage:                "GrafanaImage",
-		GrafanaVolumeName:           "data",
-		ControllerReplicas:          1,
-		ImagePullPolicy:             "ImagePullPolicy",
-		UUID:                        "UUID",
-		CliVersion:                  "CliVersion",
-		ControllerLogLevel:          "ControllerLogLevel",
-		ControllerComponentLabel:    "ControllerComponentLabel",
-		CreatedByAnnotation:         "CreatedByAnnotation",
-		EnableTLS:                   true,
-		TLSTrustAnchorConfigMapName: "TLSTrustAnchorConfigMapName",
-		ProxyContainerName:          "ProxyContainerName",
-		TLSTrustAnchorFileName:      "TLSTrustAnchorFileName",
-		ProxyAutoInjectEnabled:      true,
-		ProxyInjectAnnotation:       "ProxyInjectAnnotation",
-		ProxyInjectDisabled:         "ProxyInjectDisabled",
-		ControllerUID:               2103,
-		EnableH2Upgrade:             true,
-		NoInitContainer:             false,
-		GlobalConfig:                "GlobalConfig",
-		ProxyConfig:                 "ProxyConfig",
-	}
-
->>>>>>> 3d5e7eeb
 	haOptions := newInstallOptions()
 	haOptions.highAvailability = true
 	haConfig, _ := validateAndBuildConfig(cluster, haOptions)
